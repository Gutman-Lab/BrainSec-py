--- conflicted
+++ resolved
@@ -1,11 +1,7 @@
 import numpy as np
 from nptyping import NDArray
 
-<<<<<<< HEAD
 def makeODLUT(max_val: int, n_entries: int=256) -> "NDArray[float]":
-=======
-def makeODLUT(max_val: int, n_entries: int=256) -> NDArray[float]:
->>>>>>> 32f554b8
     """
     Create an optical density lookup table, normalizing to the specified background value.
 
@@ -21,13 +17,8 @@
 
     return OD_LUT
 
-<<<<<<< HEAD
 def color_deconv(rgb_img: "NDArray[np.uint8]", stain_mat: "NDArray[int]",
         stain_bk_rgb: "NDArray[np.uint8]", stain_idx: int=None) -> "NDArray[float]":
-=======
-def color_deconv(rgb_img: NDArray[np.uint8], stain_mat: NDArray[int],
-        stain_bk_rgb: NDArray[np.uint8], stain_idx: int=None) -> NDArray[float]:
->>>>>>> 32f554b8
     """
     RGB to stain color space conversion using color deconvolution.
     Modified based on QuPath's implementation
