--- conflicted
+++ resolved
@@ -1,9 +1,6 @@
 FROM nvidia/cuda:10.1-cudnn7-devel-ubuntu18.04
-<<<<<<< HEAD
 #FROM tensorflow/tensorflow:nightly-gpu-jupyter
 #FROM tensorflow/tensorflow:2.1.0-gpu-py3-jupyter
-=======
->>>>>>> 32f554b8
 
 #########################################
 # SECTION 1: Essentials                 #
@@ -143,7 +140,4 @@
 
 # Append the custom bashrc
 COPY bashrc /tmp/
-RUN cat /tmp/bashrc > /etc/bash.bashrc
-
-# Numpy Type Hinting
-RUN pip3 install nptyping
+RUN cat /tmp/bashrc > /etc/bash.bashrc